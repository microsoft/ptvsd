--- conflicted
+++ resolved
@@ -17,7 +17,7 @@
     IS_APPVEYOR, wait_for_condition, CMD_GET_FRAME, CMD_GET_BREAKPOINT_EXCEPTION,
     CMD_THREAD_SUSPEND, CMD_STEP_OVER, REASON_STEP_OVER, CMD_THREAD_SUSPEND_SINGLE_NOTIFICATION,
     CMD_THREAD_RESUME_SINGLE_NOTIFICATION, REASON_STEP_RETURN, REASON_STEP_RETURN_MY_CODE,
-    REASON_STEP_OVER_MY_CODE, REASON_STEP_INTO, CMD_THREAD_KILL)
+    REASON_STEP_OVER_MY_CODE, REASON_STEP_INTO, CMD_THREAD_KILL, IS_PYPY)
 from _pydevd_bundle.pydevd_constants import IS_WINDOWS
 from _pydevd_bundle.pydevd_comm_constants import CMD_RELOAD_CODE
 import json
@@ -46,7 +46,7 @@
     builtin_qualifier = "builtins"
 
 
-@pytest.mark.skipif(IS_IRONPYTHON or IS_JYTHON, reason='Test needs gc.get_referrers to really check anything.')
+@pytest.mark.skipif(not IS_CPYTHON, reason='Test needs gc.get_referrers/reference counting to really check anything.')
 def test_case_referrers(case_setup):
     with case_setup.test_file('_debugger_case1.py') as writer:
         writer.log.append('writing add breakpoint')
@@ -123,21 +123,26 @@
         [['ValueError'], ['Exception']],
         [['Exception'], ['ValueError']],  # ValueError will also suspend/print since we're dealing with a NameError
     )
- )
+)
 def test_case_breakpoint_condition_exc(case_setup, skip_suspend_on_breakpoint_exception, skip_print_breakpoint_exception):
 
     msgs_in_stderr = (
         'Error while evaluating expression: i > 5',
-        "NameError: name 'i' is not defined",
         'Traceback (most recent call last):',
         'File "<string>", line 1, in <module>',
     )
 
+    # It could be one or the other in PyPy depending on the version.
+    msgs_one_in_stderr = (
+        "NameError: name 'i' is not defined",
+        "global name 'i' is not defined",
+    )
+
     def _ignore_stderr_line(line):
         if original_ignore_stderr_line(line):
             return True
 
-        for msg in msgs_in_stderr:
+        for msg in msgs_in_stderr + msgs_one_in_stderr:
             if msg in line:
                 return True
 
@@ -148,8 +153,15 @@
         if skip_print_breakpoint_exception in ([], ['ValueError']):
             for msg in msgs_in_stderr:
                 assert msg in stderr
+
+            for msg in msgs_one_in_stderr:
+                if msg in stderr:
+                    break
+            else:
+                raise AssertionError('Did not find any of: %s in stderr: %s' % (
+                    msgs_one_in_stderr, stderr))
         else:
-            for msg in msgs_in_stderr:
+            for msg in msgs_in_stderr + msgs_one_in_stderr:
                 assert msg not in stderr
 
     with case_setup.test_file('_debugger_case_breakpoint_condition_exc.py') as writer:
@@ -2883,7 +2895,7 @@
         writer.finished_ok = True
 
 
-@pytest.mark.skipif((not (IS_PY36 or IS_PY27)) or IS_JYTHON, reason='Gevent only installed on Py36/Py27 for tests.')
+@pytest.mark.skipif((not (IS_PY36 or IS_PY27)) or IS_JYTHON or IS_PYPY, reason='Gevent only installed on Py36/Py27 for tests.')
 def test_gevent(case_setup):
 
     def get_environ(writer):
@@ -3383,7 +3395,6 @@
         writer.finished_ok = True
 
 
-<<<<<<< HEAD
 def test_access_token(case_setup):
 
     def update_command_line_args(self, args):
@@ -3407,8 +3418,6 @@
         writer.finished_ok = True
 
 
-=======
->>>>>>> 90298c4e
 def test_namedtuple(case_setup):
     '''
     Check that we don't step into <string> in the namedtuple constructor.
