# Copyright (c) Microsoft Corporation. All rights reserved.
# Licensed under the MIT License. See LICENSE in the project root
# for license information.

from __future__ import print_function, absolute_import

import contextlib
import errno
import io
import os
import platform
import pydevd_file_utils
import re
import site
import socket
import sys
import threading
import traceback
try:
    import urllib
    urllib.unquote
except Exception:
    import urllib.parse as urllib
try:
    from functools import reduce
except Exception:
    pass
import warnings
from xml.sax import SAXParseException

import _pydevd_bundle.pydevd_comm as pydevd_comm  # noqa
import _pydevd_bundle.pydevd_extension_api as pydevd_extapi  # noqa
import _pydevd_bundle.pydevd_extension_utils as pydevd_extutil  # noqa
import _pydevd_bundle.pydevd_frame as pydevd_frame # noqa
#from _pydevd_bundle.pydevd_comm import pydevd_log
from _pydevd_bundle.pydevd_additional_thread_info import PyDBAdditionalThreadInfo # noqa

from ptvsd import _util
import ptvsd.ipcjson as ipcjson  # noqa
import ptvsd.futures as futures  # noqa
import ptvsd.untangle as untangle  # noqa
from ptvsd.pathutils import PathUnNormcase  # noqa
from ptvsd.safe_repr import SafeRepr  # noqa
from ptvsd.version import __version__  # noqa
from ptvsd.socket import TimeoutError  # noqa


WAIT_FOR_THREAD_FINISH_TIMEOUT = 1  # seconds


debug = _util.debug
configuration_done = threading.Event()

#def ipcjson_trace(s):
#    print(s)
#ipcjson._TRACE = ipcjson_trace


def NOOP(*args, **kwargs):
    pass


def is_debugger_internal_thread(thread_name):
    # TODO: docstring
    if thread_name:
        if thread_name.startswith('pydevd.'):
            return True
        elif thread_name.startswith('ptvsd.'):
            return True
    return False


try:
    unicode  # noqa

    def needs_unicode(value):
        return isinstance(value, unicode)  # noqa
except Exception:
    def needs_unicode(value):
        return False


class SafeReprPresentationProvider(pydevd_extapi.StrPresentationProvider):
    """
    Computes string representation of Python values by delegating them
    to SafeRepr.
    """

    _lock = threading.Lock()

    def __init__(self):
        self.set_format({})

    def can_provide(self, type_object, type_name):
        """Implements StrPresentationProvider."""
        return True

    def get_str(self, val):
        """Implements StrPresentationProvider."""
        return self._repr(val)

    def set_format(self, fmt):
        """
        Use fmt for all future formatting operations done by this provider.
        """
        safe_repr = SafeRepr()
        safe_repr.convert_to_hex = fmt.get('hex', False)
        safe_repr.raw_value = fmt.get('rawString', False)
        self._repr = safe_repr

    @contextlib.contextmanager
    def using_format(self, fmt):
        """
        Returns a context manager that invokes set_format(fmt) on enter,
        and restores the old format on exit.
        """
        old_repr = self._repr
        self.set_format(fmt)
        yield
        self._repr = old_repr


# Do not access directly - use safe_repr_provider() instead!
SafeReprPresentationProvider._instance = SafeReprPresentationProvider()

# Register our presentation provider as the first item on the list,
# so that we're in full control of presentation.
str_handlers = pydevd_extutil.EXTENSION_MANAGER_INSTANCE.type_to_instance.setdefault(pydevd_extapi.StrPresentationProvider, [])  # noqa
str_handlers.insert(0, SafeReprPresentationProvider._instance)

PTVSD_DIR_PATH = os.path.dirname(os.path.abspath(__file__)) + os.path.sep
NORM_PTVSD_DIR_PATH = os.path.normcase(PTVSD_DIR_PATH)


def dont_trace_ptvsd_files(file_path):
    """
    Returns true if the file should not be traced.
    """
    return file_path.startswith(PTVSD_DIR_PATH)


pydevd_frame.file_tracing_filter = dont_trace_ptvsd_files


STDLIB_PATH_PREFIXES = [os.path.normcase(sys.prefix)]
if hasattr(sys, 'base_prefix'):
    STDLIB_PATH_PREFIXES.append(os.path.normcase(sys.base_prefix))
if hasattr(sys, 'real_prefix'):
    STDLIB_PATH_PREFIXES.append(os.path.normcase(sys.real_prefix))

if hasattr(site, 'getusersitepackages'):
    site_paths = site.getusersitepackages()
    if isinstance(site_paths, list):
        for site_path in site_paths:
            STDLIB_PATH_PREFIXES.append(os.path.normcase(site_path))
    else:
        STDLIB_PATH_PREFIXES.append(os.path.normcase(site_paths))

if hasattr(site, 'getsitepackages'):
    site_paths = site.getsitepackages()
    if isinstance(site_paths, list):
        for site_path in site_paths:
            STDLIB_PATH_PREFIXES.append(os.path.normcase(site_path))
    else:
        STDLIB_PATH_PREFIXES.append(os.path.normcase(site_paths))


class UnsupportedPyDevdCommandError(Exception):

    def __init__(self, cmdid):
        msg = 'unsupported pydevd command ' + str(cmdid)
        super(UnsupportedPyDevdCommandError, self).__init__(msg)
        self.cmdid = cmdid


def unquote(s):
    if s is None:
        return None
    return urllib.unquote(s)


class IDMap(object):
    """Maps VSCode entities to corresponding pydevd entities by ID.

    VSCode entity IDs are generated here when necessary.

    For VSCode, entity IDs are always integers, and uniquely identify
    the entity among all other entities of the same type - e.g. all
    frames across all threads have unique IDs.

    For pydevd, IDs can be integer or strings, and are usually specific
    to some scope - for example, a frame ID is only unique within a
    given thread. To produce a truly unique ID, the IDs of all the outer
    scopes have to be combined into a tuple. Thus, for example, a pydevd
    frame ID is (thread_id, frame_id).

    Variables (evaluation results) technically don't have IDs in pydevd,
    as it doesn't have evaluation persistence. However, for a given
    frame, any child can be identified by the path one needs to walk
    from the root of the frame to get to that child - and that path,
    represented as a sequence of its constituent components, is used by
    pydevd commands to identify the variable. So we use the tuple
    representation of the same as its pydevd ID.  For example, for
    something like foo[1].bar, its ID is:
      (thread_id, frame_id, 'FRAME', 'foo', 1, 'bar')

    For pydevd breakpoints, the ID has to be specified by the caller
    when creating, so we can just reuse the ID that was generated for
    VSC. However, when referencing the pydevd breakpoint later (e.g. to
    remove it), its ID must be specified together with path to file in
    which that breakpoint is set - i.e. pydevd treats those IDs as
    scoped to a file.  So, even though breakpoint IDs are unique across
    files, use (path, bp_id) as pydevd ID.
    """

    def __init__(self):
        self._vscode_to_pydevd = {}
        self._pydevd_to_vscode = {}
        self._next_id = 1
        self._lock = threading.Lock()

    def pairs(self):
        # TODO: docstring
        with self._lock:
            return list(self._pydevd_to_vscode.items())

    def add(self, pydevd_id):
        # TODO: docstring
        with self._lock:
            vscode_id = self._next_id
            if callable(pydevd_id):
                pydevd_id = pydevd_id(vscode_id)
            self._next_id += 1
            self._vscode_to_pydevd[vscode_id] = pydevd_id
            self._pydevd_to_vscode[pydevd_id] = vscode_id
        return vscode_id

    def remove(self, pydevd_id=None, vscode_id=None):
        # TODO: docstring
        with self._lock:
            if pydevd_id is None:
                pydevd_id = self._vscode_to_pydevd[vscode_id]
            elif vscode_id is None:
                vscode_id = self._pydevd_to_vscode[pydevd_id]
            del self._vscode_to_pydevd[vscode_id]
            del self._pydevd_to_vscode[pydevd_id]

    def to_pydevd(self, vscode_id):
        # TODO: docstring
        return self._vscode_to_pydevd[vscode_id]

    def to_vscode(self, pydevd_id, autogen):
        # TODO: docstring
        try:
            return self._pydevd_to_vscode[pydevd_id]
        except KeyError:
            if autogen:
                return self.add(pydevd_id)
            else:
                raise

    def pydevd_ids(self):
        # TODO: docstring
        with self._lock:
            ids = list(self._pydevd_to_vscode.keys())
        return ids

    def vscode_ids(self):
        # TODO: docstring
        with self._lock:
            ids = list(self._vscode_to_pydevd.keys())
        return ids


class ExceptionInfo(object):
    # TODO: docstring

    def __init__(self, name, description, stack, source):
        self.name = name
        self.description = description
        self.stack = stack
        self.source = source


class PydevdSocket(object):
    """A dummy socket-like object for communicating with pydevd.

    It parses pydevd messages and redirects them to the provided handler
    callback.  It also provides an interface to send notifications and
    requests to pydevd; for requests, the reply can be asynchronously
    awaited.
    """

    def __init__(self, handle_msg, handle_close, getpeername, getsockname):
        #self.log = open('pydevd.log', 'w')
        self._handle_msg = handle_msg
        self._handle_close = handle_close
        self._getpeername = getpeername
        self._getsockname = getsockname

        self.lock = threading.Lock()
        self.seq = 1000000000
        self.pipe_r, self.pipe_w = os.pipe()
        self.requests = {}

        self._closed = False
        self._closing = False

    def close(self):
        """Mark the socket as closed and release any resources."""
        if self._closing:
            return

        with self.lock:
            if self._closed:
                return
            self._closing = True

            if self.pipe_w is not None:
                pipe_w = self.pipe_w
                self.pipe_w = None
                try:
                    os.close(pipe_w)
                except OSError as exc:
                    if exc.errno != errno.EBADF:
                        raise
            if self.pipe_r is not None:
                pipe_r = self.pipe_r
                self.pipe_r = None
                try:
                    os.close(pipe_r)
                except OSError as exc:
                    if exc.errno != errno.EBADF:
                        raise
            self._handle_close()
            self._closed = True
            self._closing = False

    def shutdown(self, mode):
        """Called when pydevd has stopped."""
        # noop

    def getpeername(self):
        """Return the remote address to which the socket is connected."""
        return self._getpeername()

    def getsockname(self):
        """Return the socket's own address."""
        return self._getsockname()

    def recv(self, count):
        """Return the requested number of bytes.

        This is where the "socket" sends requests to pydevd.  The data
        must follow the pydevd line protocol.
        """
        pipe_r = self.pipe_r
        if pipe_r is None:
            return b''
        data = os.read(pipe_r, count)
        #self.log.write('>>>[' + data.decode('utf8') + ']\n\n')
        #self.log.flush()
        return data

    def recv_into(self, buf):
        pipe_r = self.pipe_r
        if pipe_r is None:
            return 0
        return os.readv(pipe_r, [buf])

    # In Python 2, we must unquote before we decode, because UTF-8 codepoints
    # are encoded first and then quoted as individual bytes. In Python 3,
    # however, we just get a properly UTF-8-encoded string.
    if sys.version_info < (3,):
        @staticmethod
        def _decode_and_unquote(data):
            return unquote(data).decode('utf8')
    else:
        @staticmethod
        def _decode_and_unquote(data):
            return unquote(data.decode('utf8'))

    def send(self, data):
        """Handle the given bytes.

        This is where pydevd sends responses and events.  The data will
        follow the pydevd line protocol.
        """
        result = len(data)
        data = self._decode_and_unquote(data)
        #self.log.write('<<<[' + data + ']\n\n')
        #self.log.flush()
        cmd_id, seq, args = data.split('\t', 2)
        cmd_id = int(cmd_id)
        seq = int(seq)
        _util.log_pydevd_msg(cmd_id, seq, args, inbound=True)
        with self.lock:
            loop, fut = self.requests.pop(seq, (None, None))
        if fut is None:
            self._handle_msg(cmd_id, seq, args)
        else:
            loop.call_soon_threadsafe(fut.set_result, (cmd_id, seq, args))
        return result

    def makefile(self, *args, **kwargs):
        """Return a file-like wrapper around the socket."""
        return os.fdopen(self.pipe_r)

    def make_packet(self, cmd_id, args):
        # TODO: docstring
        with self.lock:
            seq = self.seq
            self.seq += 1
        s = u'{}\t{}\t{}\n'.format(cmd_id, seq, args)
        return seq, s

    def pydevd_notify(self, cmd_id, args):
        # TODO: docstring
        if self.pipe_w is None:
            raise EOFError
        seq, s = self.make_packet(cmd_id, args)
        _util.log_pydevd_msg(cmd_id, seq, args, inbound=False)
        os.write(self.pipe_w, s.encode('utf8'))

    def pydevd_request(self, loop, cmd_id, args):
        # TODO: docstring
        if self.pipe_w is None:
            raise EOFError
        seq, s = self.make_packet(cmd_id, args)
        _util.log_pydevd_msg(cmd_id, seq, args, inbound=False)
        fut = loop.create_future()
        with self.lock:
            self.requests[seq] = loop, fut
            os.write(self.pipe_w, s.encode('utf8'))
        return fut


class ExceptionsManager(object):
    def __init__(self, proc):
        self.proc = proc
        self.exceptions = {}
        self.lock = threading.Lock()

    def remove_all_exception_breaks(self):
        with self.lock:
            for exception in self.exceptions.keys():
                self.proc.pydevd_notify(pydevd_comm.CMD_REMOVE_EXCEPTION_BREAK,
                                        'python-{}'.format(exception))
            self.exceptions = {}

    def _find_exception(self, name):
        if name in self.exceptions:
            return name

        for ex_name in self.exceptions.keys():
            # ExceptionInfo.name can be in repr form
            # here we attempt to find the exception as it
            # is saved in the dictionary
            if ex_name in name:
                return ex_name

        return 'BaseException'

    def get_break_mode(self, name):
        with self.lock:
            try:
                return self.exceptions[self._find_exception(name)]
            except KeyError:
                pass
        return 'unhandled'

    def add_exception_break(self, exception, break_raised, break_uncaught,
                            skip_stdlib=False):

        notify_on_handled_exceptions = 1 if break_raised else 0
        notify_on_unhandled_exceptions = 1 if break_uncaught else 0
        ignore_libraries = 1 if skip_stdlib else 0

        cmdargs = (
            exception,
            notify_on_handled_exceptions,
            notify_on_unhandled_exceptions,
            ignore_libraries,
        )
        break_mode = 'never'
        if break_raised:
            break_mode = 'always'
        elif break_uncaught:
            break_mode = 'unhandled'

        msg = 'python-{}\t{}\t{}\t{}'.format(*cmdargs)
        with self.lock:
            self.proc.pydevd_notify(
                pydevd_comm.CMD_ADD_EXCEPTION_BREAK, msg)
            self.exceptions[exception] = break_mode

    def apply_exception_options(self, exception_options, skip_stdlib=False):
        """
        Applies exception options after removing any existing exception
        breaks.
        """
        self.remove_all_exception_breaks()
        pyex_options = (opt
                        for opt in exception_options
                        if self._is_python_exception_category(opt))
        for option in pyex_options:
            exception_paths = option['path']
            if not exception_paths:
                continue

            mode = option['breakMode']
            break_raised = (mode == 'always')
            break_uncaught = (mode in ['unhandled', 'userUnhandled'])

            # Special case for the entire python exceptions category
            is_category = False
            if len(exception_paths) == 1:
                # TODO: isn't the first one always the category?
                if exception_paths[0]['names'][0] == 'Python Exceptions':
                    is_category = True
            if is_category:
                self.add_exception_break(
                    'BaseException', break_raised, break_uncaught, skip_stdlib)
            else:
                path_iterator = iter(exception_paths)
                # Skip the first one. It will always be the category
                # "Python Exceptions"
                next(path_iterator)
                exception_names = []
                for path in path_iterator:
                    for ex_name in path['names']:
                        exception_names.append(ex_name)
                for exception_name in exception_names:
                    self.add_exception_break(
                        exception_name, break_raised,
                        break_uncaught, skip_stdlib)

    def _is_python_exception_category(self, option):
        """
        Check if the option has entires and that the first entry
        is 'Python Exceptions'.
        """
        exception_paths = option['path']
        if not exception_paths:
            return False

        category = exception_paths[0]['names']
        if category is None or len(category) != 1:
            return False

        return category[0] == 'Python Exceptions'


class VariablesSorter(object):
    def __init__(self):
        self.variables = []  # variables that do not begin with underscores
        self.single_underscore = []  # variables beginning with underscores
        self.double_underscore = []  # variables beginning with two underscores
        self.dunder = []  # variables that begin & end with double underscores

    def append(self, var):
        var_name = var['name']
        if var_name.startswith('__'):
            if var_name.endswith('__'):
                self.dunder.append(var)
                #print('Apended dunder: %s' % var_name)
            else:
                self.double_underscore.append(var)
                #print('Apended double under: %s' % var_name)
        elif var_name.startswith('_'):
            self.single_underscore.append(var)
            #print('Apended single under: %s' % var_name)
        else:
            self.variables.append(var)
            #print('Apended variable: %s' % var_name)

    def get_sorted_variables(self):
        def get_sort_key(o):
            return o['name']
        self.variables.sort(key=get_sort_key)
        self.single_underscore.sort(key=get_sort_key)
        self.double_underscore.sort(key=get_sort_key)
        self.dunder.sort(key=get_sort_key)
        #print('sorted')
        return self.variables + self.single_underscore + self.double_underscore + self.dunder  # noqa


class ModulesManager(object):
    def __init__(self, proc):
        self.module_id_to_details = {}
        self.path_to_module_id = {}
        self._lock = threading.Lock()
        self.proc = proc
        self._next_id = 1

    def add_or_get_from_path(self, module_path):
        with self._lock:
            try:
                module_id = self.path_to_module_id[module_path]
                return self.module_id_to_details[module_id]
            except KeyError:
                pass

            search_path = self._get_platform_file_path(module_path)
            for _, value in list(sys.modules.items()):
                try:
                    path = self._get_platform_file_path(value.__file__)
                except AttributeError:
                    path = None

                if path and search_path == path:
                    module_id = self._next_id
                    self._next_id += 1

                    module = {
                        'id': module_id,
                        'package': value.__package__,
                        'path': module_path,
                    }

                    try:
                        module['name'] = value.__qualname__
                    except AttributeError:
                        module['name'] = value.__name__

                    try:
                        module['version'] = value.__version__
                    except AttributeError:
                        pass

                    self.path_to_module_id[module_path] = module_id
                    self.module_id_to_details[module_id] = module

                    self.proc.send_event('module', reason='new', module=module)
                    return module

        return None

    def _get_platform_file_path(self, path):
        if platform.system() == 'Windows':
            return path.lower()
        return path

    def get_all(self):
        with self._lock:
            return list(self.module_id_to_details.values())

    def check_unloaded_modules(self, module_event):
        pass


class InternalsFilter(object):
    """Identifies debugger internal artifacts.
    """
    # TODO: Move the internal thread identifier here

    def __init__(self):
        if platform.system() == 'Windows':
            self._init_windows()
        else:
            self._init_default()

    def _init_default(self):
        self._ignore_files = [
            '/ptvsd_launcher.py',
        ]

        self._ignore_path_prefixes = [
            os.path.dirname(os.path.abspath(__file__)),
        ]

    def _init_windows(self):
        self._init_default()
        files = []
        for f in self._ignore_files:
            files.append(f.lower())
        self._ignore_files = files

        prefixes = []
        for p in self._ignore_path_prefixes:
            prefixes.append(p.lower())
        self._ignore_path_prefixes = prefixes

    def is_internal_path(self, abs_file_path):
        # TODO: Remove replace('\\', '/') after the path mapping in pydevd
        # is fixed. Currently if the client is windows and server is linux
        # the path separators used are windows path separators for linux
        # source paths.
        is_windows = platform.system() == 'Windows'

        file_path = abs_file_path.lower() if is_windows else abs_file_path
        file_path = file_path.replace('\\', '/')
        for f in self._ignore_files:
            if file_path.endswith(f):
                return True
        for prefix in self._ignore_path_prefixes:
            prefix_path = prefix.replace('\\', '/')
            if file_path.startswith(prefix_path):
                return True
        return False


########################
# the debug config

def bool_parser(str):
    return str in ("True", "true", "1")


DEBUG_OPTIONS_PARSER = {
    'WAIT_ON_ABNORMAL_EXIT': bool_parser,
    'WAIT_ON_NORMAL_EXIT': bool_parser,
    'REDIRECT_OUTPUT': bool_parser,
    'VERSION': unquote,
    'INTERPRETER_OPTIONS': unquote,
    'WEB_BROWSER_URL': unquote,
    'DJANGO_DEBUG': bool_parser,
    'FLASK_DEBUG': bool_parser,
    'FIX_FILE_PATH_CASE': bool_parser,
    'CLIENT_OS_TYPE': unquote,
    'DEBUG_STDLIB': bool_parser,
}


DEBUG_OPTIONS_BY_FLAG = {
    'RedirectOutput': 'REDIRECT_OUTPUT=True',
    'WaitOnNormalExit': 'WAIT_ON_NORMAL_EXIT=True',
    'WaitOnAbnormalExit': 'WAIT_ON_ABNORMAL_EXIT=True',
    'Django': 'DJANGO_DEBUG=True',
    'Flask': 'FLASK_DEBUG=True',
    'Jinja': 'FLASK_DEBUG=True',
    'FixFilePathCase': 'FIX_FILE_PATH_CASE=True',
    'DebugStdLib': 'DEBUG_STDLIB=True',
    'WindowsClient': 'CLIENT_OS_TYPE=WINDOWS',
    'UnixClient': 'CLIENT_OS_TYPE=UNIX',
}


def _extract_debug_options(opts, flags=None):
    """Return the debug options encoded in the given value.

    "opts" is a semicolon-separated string of "key=value" pairs.
    "flags" is a list of strings.

    If flags is provided then it is used as a fallback.

    The values come from the launch config:

     {
         type:'python',
         request:'launch'|'attach',
         name:'friendly name for debug config',
         debugOptions:[
             'RedirectOutput', 'Django'
         ],
         options:'REDIRECT_OUTPUT=True;DJANGO_DEBUG=True'
     }

    Further information can be found here:

     https://code.visualstudio.com/docs/editor/debugging#_launchjson-attributes
    """
    if not opts:
        opts = _build_debug_options(flags)
    return _parse_debug_options(opts)


def _build_debug_options(flags):
    """Build string representation of debug options from the launch config."""
    return ';'.join(DEBUG_OPTIONS_BY_FLAG[flag]
                    for flag in flags or []
                    if flag in DEBUG_OPTIONS_BY_FLAG)


def _parse_debug_options(opts):
    """Debug options are semicolon separated key=value pairs
        WAIT_ON_ABNORMAL_EXIT=True|False
        WAIT_ON_NORMAL_EXIT=True|False
        REDIRECT_OUTPUT=True|False
        VERSION=string
        INTERPRETER_OPTIONS=string
        WEB_BROWSER_URL=string url
        DJANGO_DEBUG=True|False
        CLIENT_OS_TYPE=WINDOWS|UNIX
        DEBUG_STDLIB=True|False
    """
    options = {}
    if not opts:
        return options

    for opt in opts.split(';'):
        try:
            key, value = opt.split('=')
        except ValueError:
            continue
        try:
            options[key] = DEBUG_OPTIONS_PARSER[key](value)
        except KeyError:
            continue

    if 'CLIENT_OS_TYPE' not in options:
        options['CLIENT_OS_TYPE'] = 'WINDOWS' if platform.system() == 'Windows' else 'UNIX' # noqa

    return options


########################
# the message processor

# TODO: Embed instead of extend (inheritance -> composition).


class VSCodeMessageProcessorBase(ipcjson.SocketIO, ipcjson.IpcChannel):
    """The base class for VSC message processors."""

    def __init__(self, socket, notify_closing,
                 timeout=None, logfile=None, own_socket=False
                 ):
        super(VSCodeMessageProcessorBase, self).__init__(
            socket=socket,
            own_socket=False,
            timeout=timeout,
            logfile=logfile,
        )
        self.socket = socket
        self._own_socket = own_socket
        self._notify_closing = notify_closing

        self.server_thread = None
        self._closing = False
        self._closed = False
        self.readylock = threading.Lock()
        self.readylock.acquire()  # Unlock at the end of start().

        self._connected = threading.Lock()
        self._listening = None
        self._connlock = threading.Lock()

    @property
    def connected(self):  # may send responses/events
        with self._connlock:
            return _util.is_locked(self._connected)

    @property
    def closed(self):
        return self._closed or self._closing

    @property
    def listening(self):
        # TODO: must be disconnected?
        with self._connlock:
            if self._listening is None:
                return False
            return _util.is_locked(self._listening)

    def wait_while_connected(self, timeout=None):
        """Wait until the client socket is disconnected."""
        with self._connlock:
            lock = self._listening
        _util.lock_wait(lock, timeout)  # Wait until no longer connected.

    def wait_while_listening(self, timeout=None):
        """Wait until no longer listening for incoming messages."""
        with self._connlock:
            lock = self._listening
            if lock is None:
                raise RuntimeError('not listening yet')
        _util.lock_wait(lock, timeout)  # Wait until no longer listening.

    def start(self, threadname):
        # event loop
        self._start_event_loop()

        # VSC msg processing loop
        def process_messages():
            self.readylock.acquire()
            with self._connlock:
                self._listening = threading.Lock()
            try:
                self.process_messages()
            except (EOFError, TimeoutError) as exc:
                debug('client socket closed')
                with self._connlock:
                    _util.lock_release(self._listening)
                    _util.lock_release(self._connected)
                self.close()
        self.server_thread = _util.new_hidden_thread(
            target=process_messages,
            name=threadname,
        )
        self.server_thread.start()

        # special initialization
        debug('sending output')
        self.send_event(
            'output',
            category='telemetry',
            output='ptvsd',
            data={'version': __version__},
        )
        debug('output sent')
        self.readylock.release()

    def close(self):
        """Stop the message processor and release its resources."""
        if self.closed:
            return
        self._closing = True
        debug('raw closing')

        self._notify_closing()
        # Close the editor-side socket.
        self._stop_vsc_message_loop()

        # Ensure that the connection is marked as closed.
        with self._connlock:
            _util.lock_release(self._listening)
            _util.lock_release(self._connected)
        self._closed = True

    # VSC protocol handlers

    def send_error_response(self, request, message=None):
        self.send_response(
            request,
            success=False,
            message=message
        )

    # internal methods

    def _set_disconnected(self):
        with self._connlock:
            _util.lock_release(self._connected)

    def _wait_for_server_thread(self):
        if self.server_thread is None:
            return
        if not self.server_thread.is_alive():
            return
        self.server_thread.join(WAIT_FOR_THREAD_FINISH_TIMEOUT)

    def _stop_vsc_message_loop(self):
        self.set_exit()
        self._stop_event_loop()
        if self.socket is not None and self._own_socket:
            try:
                self.socket.shutdown(socket.SHUT_RDWR)
                self.socket.close()
                self._set_disconnected()
            except Exception:
                # TODO: log the error
                pass

    # methods for subclasses to override

    def _start_event_loop(self):
        pass

    def _stop_event_loop(self):
        pass


INITIALIZE_RESPONSE = dict(
    supportsConditionalBreakpoints=True,
    supportsConfigurationDoneRequest=True,
    supportsDebuggerProperties=True,
    supportsEvaluateForHovers=True,
    supportsExceptionInfoRequest=True,
    supportsExceptionOptions=True,
    supportsHitConditionalBreakpoints=True,
    supportsLogPoints=True,
    supportsModulesRequest=True,
    supportsSetExpression=True,
    supportsSetVariable=True,
    supportsValueFormattingOptions=True,
    supportTerminateDebuggee=True,
    exceptionBreakpointFilters=[
        {
            'filter': 'raised',
            'label': 'Raised Exceptions',
            'default': False
        },
        {
            'filter': 'uncaught',
            'label': 'Uncaught Exceptions',
            'default': True
        },
    ],
)


class VSCLifecycleMsgProcessor(VSCodeMessageProcessorBase):
    """Handles adapter lifecycle messages of the VSC debugger protocol."""

    EXITWAIT = 1

    def __init__(self, socket,
                 notify_disconnecting, notify_closing,
                 notify_launch=None, notify_ready=None,
                 timeout=None, logfile=None, debugging=True,
                 ):
        super(VSCLifecycleMsgProcessor, self).__init__(
            socket=socket,
            notify_closing=notify_closing,
            timeout=timeout,
            logfile=logfile,
        )
        self._notify_launch = notify_launch or NOOP
        self._notify_ready = notify_ready or NOOP
        self._notify_disconnecting = notify_disconnecting

        self._stopped = False

        # adapter state
        self.start_reason = None
        self.debug_options = {}
        self._statelock = threading.Lock()
        self._debugging = debugging
        self._debuggerstopped = False
        self._restart_debugger = False
        self._exitlock = threading.Lock()
        self._exitlock.acquire()  # released in handle_exiting()
        self._exiting = False

    def handle_debugger_stopped(self, wait=None):
        """Deal with the debugger exiting."""
        # Notify the editor that the debugger has stopped.
        if not self._debugging:
            # TODO: Fail?  If this gets called then we must be debugging.
            return

        # We run this in a thread to allow handle_exiting() to be called
        # at the same time.
        def stop():
            if wait is not None:
                wait()
            # Since pydevd is embedded in the debuggee process, always
            # make sure the exited event is sent first.
            self._wait_until_exiting(self.EXITWAIT)
            self._ensure_debugger_stopped()
        t = _util.new_hidden_thread(
            target=stop,
            name='stopping',
            daemon=False,
        )
        t.start()

    def handle_exiting(self, exitcode=None, wait=None):
        """Deal with the debuggee exiting."""
        # Notify the editor that the "debuggee" (e.g. script, app) exited.
        with self._statelock:
            if self._exiting:
                return
            self._exiting = True

        self.send_event('exited', exitCode=exitcode or 0)

        self._waiting = True
        if wait is not None:
            normal, abnormal = self._wait_options()
            cfg = (normal and not exitcode) or (abnormal and exitcode)
            # This must be done before we send a disconnect response
            # (which implies before we close the client socket).
            wait(cfg)

        # If we are exiting then pydevd must have stopped.
        self._ensure_debugger_stopped()

        if self._exitlock is not None:
            _util.lock_release(self._exitlock)

    # VSC protocol handlers

    def on_initialize(self, request, args):
        # TODO: docstring
        self._restart_debugger = False
        self.send_response(request, **INITIALIZE_RESPONSE)
        self.send_event('initialized')

    def on_attach(self, request, args):
        # TODO: docstring
        print('on_attach')
        self.start_reason = 'attach'
        self._set_debug_options(args)
        self._handle_attach(args)
        self.send_response(request)

    def on_launch(self, request, args):
        # TODO: docstring
        self.start_reason = 'launch'
        self._set_debug_options(args)
        self._notify_launch()
        self._handle_launch(args)
        self.send_response(request)

    def on_configurationDone(self, request, args):
        # TODO: docstring
        print('on_configurationDone')
        global configuration_done
        configuration_done.set()
        self.send_response(request)
        self._process_debug_options(self.debug_options)
        self._handle_configurationDone(args)
        self._notify_ready()

    def on_disconnect(self, request, args):
        self._restart_debugger = args.get('restart', False)

        # TODO: docstring
        if self._debuggerstopped:  # A "terminated" event must have been sent.
            self._wait_until_exiting(self.EXITWAIT)

        status = {'sent': False}

        def disconnect_response():
            if status['sent']:
                return
            self.send_response(request)
            status['sent'] = True

        self._notify_disconnecting(
            pre_socket_close=disconnect_response,
        )
        disconnect_response()

        self._set_disconnected()

        if self.start_reason == 'attach':
            if not self._debuggerstopped:
                self._handle_detach()
        # TODO: We should be able drop the "launch" branch.
        elif self.start_reason == 'launch':
            if not self.closed:
                # Closing the socket causes pydevd to resume all threads,
                # so just terminate the process altogether.
                sys.exit(0)

    # internal methods

    def _set_debug_options(self, args):
        self.debug_options = _extract_debug_options(
            args.get('options'),
            args.get('debugOptions'),
        )

    def _ensure_debugger_stopped(self):
        if not self._debugging:
            return
        with self._statelock:
            if self._debuggerstopped:
                return
            self._debuggerstopped = True
        if not self._restart_debugger:
            self.send_event('terminated')

    def _wait_until_exiting(self, timeout):
        lock = self._exitlock
        if lock is None:
            return
        try:
            _util.lock_wait(lock, timeout, 'waiting for process exit')
        except _util.TimeoutError as exc:
            warnings.warn(str(exc))

    # methods related to shutdown

    def _wait_options(self):
        normal = self.debug_options.get('WAIT_ON_NORMAL_EXIT', False)
        abnormal = self.debug_options.get('WAIT_ON_ABNORMAL_EXIT', False)
        return normal, abnormal

    # methods for subclasses to override

    def _process_debug_options(self, opts):
        pass

    def _handle_configurationDone(self, args):
        pass

    def _handle_attach(self, args):
        pass

    def _handle_launch(self, args):
        pass

    def _handle_detach(self):
        pass


class VSCodeMessageProcessor(VSCLifecycleMsgProcessor):
    """IPC JSON message processor for VSC debugger protocol.

    This translates between the VSC debugger protocol and the pydevd
    protocol.
    """

    def __init__(self, socket, pydevd_notify, pydevd_request,
                 notify_debugger_ready,
                 notify_disconnecting, notify_closing,
                 timeout=None, logfile=None,
                 ):
        super(VSCodeMessageProcessor, self).__init__(
            socket=socket,
            notify_disconnecting=notify_disconnecting,
            notify_closing=notify_closing,
            timeout=timeout,
            logfile=logfile,
        )
        self._pydevd_notify = pydevd_notify
        self._pydevd_request = pydevd_request
        self._notify_debugger_ready = notify_debugger_ready

        self.loop = None
        self.event_loop_thread = None
        self.bkpoints = None
<<<<<<< HEAD
        self.exception_bkpoints = None
=======
>>>>>>> a644d6d9

        # debugger state
        self.is_process_created = False
        self.is_process_created_lock = threading.Lock()
        self.stack_traces = {}
        self.stack_traces_lock = threading.Lock()
        self.active_exceptions = {}
        self.active_exceptions_lock = threading.Lock()
        self.thread_map = IDMap()
        self.frame_map = IDMap()
        self.var_map = IDMap()
        self.bp_map = IDMap()
        self.source_map = IDMap()
        self.enable_source_references = False
        self.next_var_ref = 0
        self._path_mappings = []
        self.exceptions_mgr = ExceptionsManager(self)
        self.modules_mgr = ModulesManager(self)
        self.internals_filter = InternalsFilter()
        self.new_thread_lock = threading.Lock()

        # adapter state
        self.path_casing = PathUnNormcase()
        self._detached = False

    def _start_event_loop(self):
        self.loop = futures.EventLoop()
        self.event_loop_thread = _util.new_hidden_thread(
            target=self.loop.run_forever,
            name='EventLoop',
        )
        self.event_loop_thread.start()

    def _stop_event_loop(self):
        self.loop.stop()
        self.event_loop_thread.join(WAIT_FOR_THREAD_FINISH_TIMEOUT)

    # async helpers

    def async_method(m):
        """Converts a generator method into an async one."""
        m = futures.wrap_async(m)

        def f(self, *args, **kwargs):
            return m(self, self.loop, *args, **kwargs)

        return f

    def async_handler(m):
        """Converts a generator method into a fire-and-forget async one."""
        m = futures.wrap_async(m)

        def f(self, *args, **kwargs):
            fut = m(self, self.loop, *args, **kwargs)

            def done(fut):
                try:
                    fut.result()
                except BaseException:
                    traceback.print_exc(file=sys.__stderr__)

            fut.add_done_callback(done)

        return f

    def sleep(self):
        fut = futures.Future(self.loop)
        self.loop.call_soon(lambda: fut.set_result(None))
        return fut

    # PyDevd "socket" entry points (and related helpers)

    def pydevd_notify(self, cmd_id, args):
        # TODO: docstring
        try:
            return self._pydevd_notify(cmd_id, args)
        except BaseException:
            traceback.print_exc(file=sys.__stderr__)
            raise

    def pydevd_request(self, cmd_id, args):
        # TODO: docstring
        return self._pydevd_request(self.loop, cmd_id, args)

    # Instances of this class provide decorators to mark methods as
    # handlers for various # pydevd messages - a decorated method is
    # added to the map with the corresponding message ID, and is
    # looked up there by pydevd event handler below.
    class EventHandlers(dict):
        def handler(self, cmd_id):
            def decorate(f):
                self[cmd_id] = f
                return f
            return decorate

    pydevd_events = EventHandlers()

    def on_pydevd_event(self, cmd_id, seq, args):
        # TODO: docstring
        if not self._detached:
            try:
                f = self.pydevd_events[cmd_id]
            except KeyError:
                raise UnsupportedPyDevdCommandError(cmd_id)
            return f(self, seq, args)
        else:
            return None

    @staticmethod
    def parse_xml_response(args):
        return untangle.parse(io.BytesIO(args.encode('utf8'))).xml

    @async_method
    def using_format(self, fmt):
        while not SafeReprPresentationProvider._lock.acquire(False):
            yield self.sleep()
        provider = SafeReprPresentationProvider._instance

        @contextlib.contextmanager
        def context():
            with provider.using_format(fmt):
                yield
            provider._lock.release()
        yield futures.Result(context())

    def _wait_for_pydevd_ready(self):
        # TODO: Call self._ensure_pydevd_requests_handled?
        pass

    def _ensure_pydevd_requests_handled(self):
        # PyDevd guarantees that a response means all previous requests
        # have been handled.  (PyDevd handles messages sequentially.)
        # See GH-448.
        #
        # This is particularly useful for those requests that do not
        # have responses (e.g. CMD_SET_BREAK).
        return self._send_cmd_version_command()

    # VSC protocol handlers

    def _handle_configurationDone(self, args):
        self.pydevd_request(pydevd_comm.CMD_RUN, '')
        self._wait_for_pydevd_ready()
        self._notify_debugger_ready()

        if self.start_reason == 'attach':
            # Send event notifying the creation of the process.
            # If we do not do this and try to pause, VSC throws errors,
            # complaining about debugger still initializing.
            with self.is_process_created_lock:
                if not self.is_process_created:
                    self.is_process_created = True
                    self.send_process_event(self.start_reason)

    def _process_debug_options(self, opts):
        """Process the launch arguments to configure the debugger."""
        if opts.get('FIX_FILE_PATH_CASE', False):
            self.path_casing.enable()

        if opts.get('REDIRECT_OUTPUT', False):
            redirect_output = 'STDOUT\tSTDERR'
        else:
            redirect_output = ''
        self.pydevd_request(pydevd_comm.CMD_REDIRECT_OUTPUT, redirect_output)
        self._apply_code_stepping_settings()

    def _is_just_my_code_stepping_enabled(self):
        """Returns true if just-me-code stepping is enabled.

        Note: for now we consider DEBUG_STDLIB = False as just-my-code.
        """
        dbg_stdlib = self.debug_options.get('DEBUG_STDLIB', False)
        return not dbg_stdlib

    def _apply_code_stepping_settings(self):
        if self._is_just_my_code_stepping_enabled():
            vendored_pydevd = os.path.sep + \
                              os.path.join('ptvsd', '_vendored', 'pydevd')
            ptvsd_path = os.path.sep + 'ptvsd'

            project_dirs = []
            for path in sys.path + [os.getcwd()]:
                is_stdlib = False
                norm_path = os.path.normcase(path)
                if path.endswith(ptvsd_path) or \
                   path.endswith(vendored_pydevd):
                    is_stdlib = True
                else:
                    for prefix in STDLIB_PATH_PREFIXES:
                        if norm_path.startswith(prefix):
                            is_stdlib = True
                            break

                if not is_stdlib and len(path) > 0:
                    project_dirs.append(path)
            self.pydevd_request(pydevd_comm.CMD_SET_PROJECT_ROOTS,
                                '\t'.join(project_dirs))

    def _is_stdlib(self, filepath):
        filepath = os.path.normcase(os.path.normpath(filepath))
        for prefix in STDLIB_PATH_PREFIXES:
            if prefix != '' and filepath.startswith(prefix):
                return True
        return filepath.startswith(NORM_PTVSD_DIR_PATH)

    def _should_debug(self, filepath):
        if self._is_just_my_code_stepping_enabled() and \
           self._is_stdlib(filepath):
            return False
        return True

    def _initialize_path_maps(self, args):
        self._path_mappings = []
        for pathMapping in args.get('pathMappings', []):
            localRoot = pathMapping.get('localRoot', '')
            remoteRoot = pathMapping.get('remoteRoot', '')
            if (len(localRoot) > 0 and len(remoteRoot) > 0):
                self._path_mappings.append((localRoot, remoteRoot))

        if len(self._path_mappings) > 0:
            pydevd_file_utils.setup_client_server_paths(self._path_mappings)

    def _send_cmd_version_command(self):
        cmd = pydevd_comm.CMD_VERSION
        default_os_type = 'WINDOWS' if platform.system() == 'Windows' else 'UNIX' # noqa
        client_os_type = self.debug_options.get(
            'CLIENT_OS_TYPE', default_os_type)
        os_id = client_os_type
        msg = '1.1\t{}\tID'.format(os_id)
        return self.pydevd_request(cmd, msg)

    @async_handler
    def _handle_attach(self, args):
        yield self._send_cmd_version_command()
        self._initialize_path_maps(args)

    @async_handler
    def _handle_launch(self, args):
        yield self._send_cmd_version_command()
        self._initialize_path_maps(args)

    def _handle_detach(self):
        debug('detaching')
        # TODO: Skip if already detached?
        self._detached = True

        self._clear_output_redirection()
        self._reset_project_roots()
        self._clear_breakpoints()
        self.exceptions_mgr.remove_all_exception_breaks()
        self._resume_all_threads()

    def _clear_output_redirection(self):
        self.pydevd_request(pydevd_comm.CMD_REDIRECT_OUTPUT, '')

    def _reset_project_roots(self):
        # We leave the "project roots" alone (see CMD_SET_PROJECT_ROOTS).
        pass

    def _clear_breakpoints(self, filename=None):
        cmd = pydevd_comm.CMD_REMOVE_BREAK
        for pyd_bpid, vsc_bpid in self.bp_map.pairs():
            if filename is None:
                filename = pyd_bpid[0]
            elif pyd_bpid[0] != filename:
                continue
            msg = '{}\t{}\t{}'.format('python-line', filename, vsc_bpid)
            self.pydevd_notify(cmd, msg)
            self.bp_map.remove(pyd_bpid, vsc_bpid)
        # TODO: Wait until the last request has been handled?

    def _resume_all_threads(self):
        for tid in self.stack_traces:
            self.pydevd_notify(pydevd_comm.CMD_THREAD_RUN, tid)

    def send_process_event(self, start_method):
        # TODO: docstring
        evt = {
            'name': sys.argv[0],
            'systemProcessId': os.getpid(),
            'isLocalProcess': True,
            'startMethod': start_method,
        }
        self.send_event('process', **evt)

    @async_handler
    def on_threads(self, request, args):
        # TODO: docstring
        cmd = pydevd_comm.CMD_LIST_THREADS
        _, _, resp_args = yield self.pydevd_request(cmd, '')

        try:
            xml = self.parse_xml_response(resp_args)
        except SAXParseException as ex:
            self.send_error_response(request)
            return

        try:
            xthreads = xml.thread
        except AttributeError:
            xthreads = []

        threads = []
        with self.new_thread_lock:
            for xthread in xthreads:
                try:
                    name = unquote(xthread['name'])
                except KeyError:
                    name = None

                if not is_debugger_internal_thread(name):
                    pyd_tid = xthread['id']
                    try:
                        vsc_tid = self.thread_map.to_vscode(pyd_tid,
                                                            autogen=False)
                    except KeyError:
                        # This is a previously unseen thread
                        vsc_tid = self.thread_map.to_vscode(pyd_tid,
                                                            autogen=True)
                        self.send_event('thread', reason='started',
                                        threadId=vsc_tid)

                    threads.append({'id': vsc_tid, 'name': name})

        self.send_response(request, threads=threads)

    @async_handler
    def on_source(self, request, args):
        """Request to get the source"""
        source_reference = args.get('sourceReference', 0)
        filename = '' if source_reference == 0 else \
            self.source_map.to_pydevd(source_reference)

        if source_reference == 0:
            self.send_error_response(request, 'Source unavailable')
        else:
            server_filename = pydevd_file_utils.norm_file_to_server(filename)

            cmd = pydevd_comm.CMD_LOAD_SOURCE
            _, _, content = yield self.pydevd_request(cmd, server_filename)
            self.send_response(request, content=content)

    def get_source_reference(self, filename):
        """Gets the source reference only in remote debugging scenarios.
        And we know that the path returned is the same as the server path
        (i.e. path has not been translated)"""

        if self.start_reason == 'launch':
            return 0

        # If we have no path mappings, then always enable source references.
        autogen = len(self._path_mappings) == 0

        try:
            return self.source_map.to_vscode(filename, autogen=autogen)
        except KeyError:
            pass

        # If file has been mapped, then source is available on client.
        for local_prefix, remote_prefix in self._path_mappings:
            if filename.startswith(local_prefix):
                return 0

        return self.source_map.to_vscode(filename, autogen=True)

    @async_handler
    def on_stackTrace(self, request, args):
        # TODO: docstring
        vsc_tid = int(args['threadId'])
        startFrame = int(args.get('startFrame', 0))
        levels = int(args.get('levels', 0))
        fmt = args.get('format', {})

        pyd_tid = self.thread_map.to_pydevd(vsc_tid)
        with self.stack_traces_lock:
            try:
                xframes = self.stack_traces[pyd_tid]
            except KeyError:
                # This means the stack was requested before the
                # thread was suspended
                xframes = []
        totalFrames = len(xframes)

        if levels == 0:
            levels = totalFrames

        stackFrames = []
        for xframe in xframes:
            if startFrame > 0:
                startFrame -= 1
                continue

            if levels <= 0:
                break
            levels -= 1

            key = (pyd_tid, int(xframe['id']))
            fid = self.frame_map.to_vscode(key, autogen=True)
            name = unquote(xframe['name'])
            # pydevd encodes if necessary and then uses urllib.quote.
            norm_path = self.path_casing.un_normcase(unquote(str(xframe['file'])))  # noqa
            source_reference = self.get_source_reference(norm_path)
            if not self.internals_filter.is_internal_path(norm_path):
                module = self.modules_mgr.add_or_get_from_path(norm_path)
            else:
                module = None
            line = int(xframe['line'])
            frame_name = self._format_frame_name(
                fmt,
                name,
                module,
                line,
                norm_path)

            stackFrames.append({
                'id': fid,
                'name': frame_name,
                'source': {
                    'path': norm_path,
                    'sourceReference': source_reference
                },
                'line': line, 'column': 1,
            })

        user_frames = []
        for frame in stackFrames:
            if not self.internals_filter.is_internal_path(
                frame['source']['path']):
                user_frames.append(frame)

        totalFrames = len(user_frames)
        self.send_response(request,
                           stackFrames=user_frames,
                           totalFrames=totalFrames)

    def _format_frame_name(self, fmt, name, module, line, path):
        frame_name = name
        if fmt.get('module', False):
            if module:
                if name == '<module>':
                    frame_name = module['name']
                else:
                    frame_name = '%s.%s' % (module['name'], name)
            else:
                _, tail = os.path.split(path)
                tail = tail[0:-3] if tail.lower().endswith('.py') else tail
                if name == '<module>':
                    frame_name = '%s in %s' % (name, tail)
                else:
                    frame_name = '%s.%s' % (tail, name)

        if fmt.get('line', False):
            frame_name = '%s : %d' % (frame_name, line)

        return frame_name

    @async_handler
    def on_scopes(self, request, args):
        # TODO: docstring
        vsc_fid = int(args['frameId'])
        pyd_tid, pyd_fid = self.frame_map.to_pydevd(vsc_fid)
        pyd_var = (pyd_tid, pyd_fid, 'FRAME')
        vsc_var = self.var_map.to_vscode(pyd_var, autogen=True)
        scope = {
            'name': 'Locals',
            'expensive': False,
            'variablesReference': vsc_var,
        }
        self.send_response(request, scopes=[scope])

    @async_handler
    def on_variables(self, request, args):
        """Handles DAP VariablesRequest."""

        vsc_var = int(args['variablesReference'])
        fmt = args.get('format', {})

        try:
            pyd_var = self.var_map.to_pydevd(vsc_var)
        except KeyError:
            self.send_error_response(request)
            return

        if len(pyd_var) == 3:
            cmd = pydevd_comm.CMD_GET_FRAME
        else:
            cmd = pydevd_comm.CMD_GET_VARIABLE
        cmdargs = (str(s) for s in pyd_var)
        msg = '\t'.join(cmdargs)
        with (yield self.using_format(fmt)):
            _, _, resp_args = yield self.pydevd_request(cmd, msg)

        try:
            xml = self.parse_xml_response(resp_args)
        except SAXParseException as ex:
            self.send_error_response(request)
            return

        try:
            xvars = xml.var
        except AttributeError:
            xvars = []

        variables = VariablesSorter()
        for xvar in xvars:
            var_name = unquote(xvar['name'])
            var_type = unquote(xvar['type'])
            var_value = unquote(xvar['value'])
            var = {
                'name': var_name,
                'type': var_type,
                'value': var_value,
            }

            if self._is_raw_string(var_type):
                var['presentationHint'] = {'attributes': ['rawString']}

            if bool(xvar['isContainer']):
                pyd_child = pyd_var + (var_name,)
                var['variablesReference'] = self.var_map.to_vscode(
                    pyd_child, autogen=True)

            eval_name = self._get_variable_evaluate_name(pyd_var, var_name)
            if eval_name:
                var['evaluateName'] = eval_name

            variables.append(var)

        self.send_response(request, variables=variables.get_sorted_variables())

    def _is_raw_string(self, var_type):
        return var_type in ('str', 'unicode', 'bytes', 'bytearray')

    def _get_variable_evaluate_name(self, pyd_var_parent, var_name):
        # TODO: docstring
        eval_name = None
        pyd_var_len = len(pyd_var_parent)
        if pyd_var_len > 3:
            # This means the current variable has a parent i.e, it is not a
            # FRAME variable. These require evaluateName to work in VS
            # watch window
            var = pyd_var_parent + (var_name,)
            eval_name = var[3]
            for s in var[4:]:
                try:
                    # Check and get the dictionary key or list index.
                    # Note: this is best effort, keys that are object
                    # references will not work
                    i = self._get_index_or_key(s)
                    eval_name += '[{}]'.format(i)
                except Exception:
                    eval_name += '.' + s
        elif pyd_var_len == 3:
            return var_name

        return eval_name

    def _get_index_or_key(self, text):
        # Dictionary resolver in pydevd provides key
        # in '<repr> (<hash>)' format
        result = re.match(r"(.*)\ \(([0-9]*)\)", text,
                          re.IGNORECASE | re.UNICODE)
        if result and len(result.groups()) == 2:
            try:
                # check if group 2 is a hash
                int(result.group(2))
                return result.group(1)
            except Exception:
                pass
        # In the result XML from pydevd list indexes appear
        # as names. If the name is a number then it is a index.
        return int(text)

    @async_handler
    def on_setVariable(self, request, args):
        """Handles DAP SetVariableRequest."""

        vsc_var = int(args['variablesReference'])
        try:
            pyd_var = self.var_map.to_pydevd(vsc_var)
        except KeyError:
            self.send_error_response(request)
            return

        var_name = args['name']
        var_value = args['value']
        fmt = args.get('format', {})

        lhs_expr = self._get_variable_evaluate_name(pyd_var, var_name)
        if not lhs_expr:
            lhs_expr = var_name
        expr = '%s = %s' % (lhs_expr, var_value)
        # pydevd message format doesn't permit tabs in expressions
        expr = expr.replace('\t', ' ')

        pyd_tid = str(pyd_var[0])
        pyd_fid = str(pyd_var[1])

        # VSC gives us variablesReference to the parent of the variable
        # being set, and variable name; but pydevd wants the ID
        # (or rather path) of the variable itself.
        pyd_var += (var_name,)
        vsc_var = self.var_map.to_vscode(pyd_var, autogen=True)

        cmd_args = [pyd_tid, pyd_fid, 'LOCAL', expr, '1']
        with (yield self.using_format(fmt)):
            yield self.pydevd_request(
                pydevd_comm.CMD_EXEC_EXPRESSION,
                '\t'.join(cmd_args),
            )

        cmd_args = [pyd_tid, pyd_fid, 'LOCAL', lhs_expr, '1']
        with (yield self.using_format(fmt)):
            _, _, resp_args = yield self.pydevd_request(
                pydevd_comm.CMD_EVALUATE_EXPRESSION,
                '\t'.join(cmd_args),
            )

        try:
            xml = self.parse_xml_response(resp_args)
        except SAXParseException as ex:
            self.send_error_response(request)
            return

        try:
            xvar = xml.var
        except AttributeError:
            self.send_response(request, success=False)
            return

        response = {
            'type': unquote(xvar['type']),
            'value': unquote(xvar['value']),
        }
        if bool(xvar['isContainer']):
            response['variablesReference'] = vsc_var

        self.send_response(request, **response)

    @async_handler
    def on_evaluate(self, request, args):
        """Handles DAP EvaluateRequest."""

        # pydevd message format doesn't permit tabs in expressions
        expr = args['expression'].replace('\n', '@LINE@').replace('\t', ' ')
        fmt = args.get('format', {})

        vsc_fid = int(args['frameId'])
        pyd_tid, pyd_fid = self.frame_map.to_pydevd(vsc_fid)

        cmd_args = (pyd_tid, pyd_fid, 'LOCAL', expr, '1')
        msg = '\t'.join(str(s) for s in cmd_args)
        with (yield self.using_format(fmt)):
            _, _, resp_args = yield self.pydevd_request(
                pydevd_comm.CMD_EVALUATE_EXPRESSION,
                msg)

        try:
            xml = self.parse_xml_response(resp_args)
        except SAXParseException as ex:
            self.send_error_response(request)
            return

        try:
            xvar = xml.var
        except AttributeError:
            self.send_response(request, success=False)
            return

        context = args.get('context', '')
        is_eval_error = xvar['isErrorOnEval']
        if context == 'hover' and is_eval_error == 'True':
            self.send_response(
                request,
                result=None,
                variablesReference=0)
            return

        if context == 'repl' and is_eval_error == 'True':
            # try exec for repl requests
            with (yield self.using_format(fmt)):
                _, _, resp_args = yield self.pydevd_request(
                    pydevd_comm.CMD_EXEC_EXPRESSION,
                    msg)
            try:
                xml2 = self.parse_xml_response(resp_args)
                xvar2 = xml2.var
                result_type = unquote(xvar2['type'])
                result = unquote(xvar2['value'])
            except Exception:
                # if resp_args is not xml then it contains the error traceback
                result_type = unquote(xvar['type'])
                result = unquote(xvar['value'])
            self.send_response(
                request,
                result=(None
                        if result == 'None' and result_type == 'NoneType'
                        else result),
                type=result_type,
                variablesReference=0,
            )
            return

        pyd_var = (pyd_tid, pyd_fid, 'EXPRESSION', expr)
        vsc_var = self.var_map.to_vscode(pyd_var, autogen=True)
        var_type = unquote(xvar['type'])
        var_value = unquote(xvar['value'])
        response = {
            'type': var_type,
            'result': var_value,
        }

        if self._is_raw_string(var_type):
            response['presentationHint'] = {'attributes': ['rawString']}

        if bool(xvar['isContainer']):
            response['variablesReference'] = vsc_var

        self.send_response(request, **response)

    @async_handler
    def on_setExpression(self, request, args):
        # TODO: docstring

        vsc_fid = int(args['frameId'])
        pyd_tid, pyd_fid = self.frame_map.to_pydevd(vsc_fid)
        fmt = args.get('format', {})

        lhs_expr = args.get('expression')
        rhs_expr = args.get('value')
        expr = '%s = (%s)' % (lhs_expr, rhs_expr)

        # pydevd message format doesn't permit tabs in expressions
        expr = expr.replace('\t', ' ')

        cmd_args = (pyd_tid, pyd_fid, 'LOCAL', expr, '1')
        msg = '\t'.join(str(s) for s in cmd_args)
        with (yield self.using_format(fmt)):
            yield self.pydevd_request(
                pydevd_comm.CMD_EXEC_EXPRESSION,
                msg)

        # Return 'None' here, VS will call getVariables to retrieve
        # updated values anyway. Doing eval on the left-hand-side
        # expression may have side-effects
        self.send_response(request, value=None)

    @async_handler
    def on_modules(self, request, args):
        modules = list(self.modules_mgr.get_all())
        user_modules = []
        for module in modules:
            if not self.internals_filter.is_internal_path(module['path']):
                user_modules.append(module)
        self.send_response(request,
                           modules=user_modules,
                           totalModules=len(user_modules))

    @async_handler
    def on_pause(self, request, args):
        # TODO: docstring

        # Pause requests cannot be serviced until pydevd is fully initialized.
        with self.is_process_created_lock:
            if not self.is_process_created:
                self.send_response(
                    request,
                    success=False,
                    message='Cannot pause while debugger is initializing',
                )
                return

        # Always suspend all threads.
        for pyd_tid in self.thread_map.pydevd_ids():
            self.pydevd_notify(pydevd_comm.CMD_THREAD_SUSPEND, pyd_tid)
        self.send_response(request)

    @async_handler
    def on_continue(self, request, args):
        # TODO: docstring
        tid = self.thread_map.to_pydevd(int(args['threadId']))
        self.pydevd_notify(pydevd_comm.CMD_THREAD_RUN, tid)
        self.send_response(request)

    @async_handler
    def on_next(self, request, args):
        # TODO: docstring
        tid = self.thread_map.to_pydevd(int(args['threadId']))
        self.pydevd_notify(pydevd_comm.CMD_STEP_OVER, tid)
        self.send_response(request)

    @async_handler
    def on_stepIn(self, request, args):
        # TODO: docstring
        tid = self.thread_map.to_pydevd(int(args['threadId']))
        if self._is_just_my_code_stepping_enabled():
            self.pydevd_notify(pydevd_comm.CMD_STEP_INTO_MY_CODE, tid)
        else:
            self.pydevd_notify(pydevd_comm.CMD_STEP_INTO, tid)
        self.send_response(request)

    @async_handler
    def on_stepOut(self, request, args):
        # TODO: docstring
        tid = self.thread_map.to_pydevd(int(args['threadId']))
        self.pydevd_notify(pydevd_comm.CMD_STEP_RETURN, tid)
        self.send_response(request)

    def _get_hit_condition_expression(self, hit_condition):
        """Following hit condition values are supported

        * x or == x when breakpoint is hit x times
        * >= x when breakpoint is hit more than or equal to x times
        * % x when breakpoint is hit multiple of x times

        Returns '@HIT@ == x' where @HIT@ will be replaced by number of hits
        """
        if not hit_condition:
            return None

        expr = hit_condition.strip()
        try:
            int(expr)
            return '@HIT@ == {}'.format(expr)
        except ValueError:
            pass

        if expr.startswith('%'):
            return '@HIT@ {} == 0'.format(expr)

        if expr.startswith('==') or \
            expr.startswith('>') or \
            expr.startswith('<'):
            return '@HIT@ {}'.format(expr)

        return hit_condition

    def re_build_breakpoints(self):
        if self.bkpoints is None:
            return
<<<<<<< HEAD
        print('1.re_build_breakpoints')
        for i in self.on_setBreakpoints(None, self.bkpoints):
            print('2.re_build_breakpoints')
            pass
        print('3.re_build_breakpoints')
        for i in self.on_setExceptionBreakpoints(None, self.exception_bkpoints):
            print('4.re_build_breakpoints')
            pass
        print('5.re_build_breakpoints')
=======
        self.on_setBreakpoints(None, self.bkpoints)
>>>>>>> a644d6d9

    @async_handler
    def on_setBreakpoints(self, request, args):
        print('on_setBreakpoints')
        # TODO: docstring
        bps = []
        self.bkpoints = args
        path = args['source']['path']
        self.path_casing.track_file_path_case(path)
        src_bps = args.get('breakpoints', [])

        bp_type = 'python-line'
        if not path.lower().endswith('.py'):
            if self.debug_options.get('DJANGO_DEBUG', False):
                bp_type = 'django-line'
            elif self.debug_options.get('FLASK_DEBUG', False):
                bp_type = 'jinja2-line'

        # First, we must delete all existing breakpoints in that source.
        # TODO: Call self._clear_breakpoints(path) instead?
        cmd = pydevd_comm.CMD_REMOVE_BREAK
        for pyd_bpid, vsc_bpid in self.bp_map.pairs():
            if pyd_bpid[0] == path:
                msg = '{}\t{}\t{}'.format(bp_type, path, vsc_bpid)
                self.pydevd_notify(cmd, msg)
                self.bp_map.remove(pyd_bpid, vsc_bpid)

        cmd = pydevd_comm.CMD_SET_BREAK
        msgfmt = '{}\t{}\t{}\t{}\tNone\t{}\t{}\t{}\t{}'
        if needs_unicode(path):
            msgfmt = unicode(msgfmt)   # noqa
        for src_bp in src_bps:
            line = src_bp['line']
            vsc_bpid = self.bp_map.add(
                    lambda vsc_bpid: (path, vsc_bpid))
            self.path_casing.track_file_path_case(path)

            hit_condition = self._get_hit_condition_expression(
                                src_bp.get('hitCondition', None))
            logMessage = src_bp.get('logMessage', '')
            if len(logMessage) == 0:
                is_logpoint = None
                condition = src_bp.get('condition', None)
                expression = None
            else:
                is_logpoint = True
                condition = None
                expressions = re.findall('\{.*?\}', logMessage)
                if len(expressions) == 0:
                    expression = '{}'.format(repr(logMessage))  # noqa
                else:
                    raw_text = reduce(lambda a, b: a.replace(b, '{}'), expressions, logMessage) # noqa
                    raw_text = raw_text.replace('"', '\\"')
                    expression_list = ', '.join([s.strip('{').strip('}').strip() for s in expressions]) # noqa
                    expression = '"{}".format({})'.format(raw_text, expression_list) # noqa

            msg = msgfmt.format(vsc_bpid, bp_type, path, line, condition,
                                expression, hit_condition, is_logpoint)
            self.pydevd_notify(cmd, msg)
            bps.append({
                'id': vsc_bpid,
                'verified': True,
                'line': line,
            })
        print('before yield in on_setBreakpoints')
        yield self._ensure_pydevd_requests_handled()
        print('after yield in on_setBreakpoints')

        if request is not None:
            self.send_response(request, breakpoints=bps)
        print('done in on_setBreakpoints')

    @async_handler
    def on_setExceptionBreakpoints(self, request, args):
        # TODO: docstring
        print('on_setExceptionBreakpoints')
        self.exception_bkpoints = args
        filters = args['filters']
        exception_options = args.get('exceptionOptions', [])
        jmc = self._is_just_my_code_stepping_enabled()

        if exception_options:
            self.exceptions_mgr.apply_exception_options(
                exception_options, jmc)
        else:
            self.exceptions_mgr.remove_all_exception_breaks()
            break_raised = 'raised' in filters
            break_uncaught = 'uncaught' in filters
            if break_raised or break_uncaught:
                self.exceptions_mgr.add_exception_break(
                    'BaseException', break_raised, break_uncaught,
                    skip_stdlib=jmc)
        if request is not None:
            self.send_response(request)

    @async_handler
    def on_exceptionInfo(self, request, args):
        # TODO: docstring
        pyd_tid = self.thread_map.to_pydevd(args['threadId'])
        with self.active_exceptions_lock:
            try:
                exc = self.active_exceptions[pyd_tid]
            except KeyError:
                exc = ExceptionInfo('BaseException',
                                    'exception: no description',
                                    None, None)
        self.send_response(
            request,
            exceptionId=exc.name,
            description=exc.description,
            breakMode=self.exceptions_mgr.get_break_mode(exc.name),
            details={'typeName': exc.name,
                     'message': exc.description,
                     'stackTrace': exc.stack,
                     'source': exc.source},
        )

    # Custom ptvsd message
    def on_ptvsd_systemInfo(self, request, args):
        try:
            pid = os.getpid()
        except AttributeError:
            pid = None

        try:
            impl_desc = platform.python_implementation()
        except AttributeError:
            try:
                impl_desc = sys.implementation.name
            except AttributeError:
                impl_desc = None

        def version_str(v):
            return '{}.{}.{}{}{}'.format(
                v.major,
                v.minor,
                v.micro,
                v.releaselevel,
                v.serial)

        try:
            impl_name = sys.implementation.name
        except AttributeError:
            impl_name = None

        try:
            impl_version = version_str(sys.implementation.version)
        except AttributeError:
            impl_version = None

        sys_info = {
            'ptvsd': {
                'version': __version__,
            },
            'python': {
                'version': version_str(sys.version_info),
                'implementation': {
                    'name': impl_name,
                    'version': impl_version,
                    'description': impl_desc,
                },
            },
            'platform': {
                'name': sys.platform,
            },
            'process': {
                'pid': pid,
                'executable': sys.executable,
                'bitness': 64 if sys.maxsize > 2**32 else 32,
            },
        }
        self.send_response(request, **sys_info)

    # VS specific custom message handlers
    @async_handler
    def on_setDebuggerProperty(self, request, args):
        if 'JustMyCodeStepping' in args:
            jmc = int(args.get('JustMyCodeStepping', 0)) > 0
            self.debug_options['DEBUG_STDLIB'] = not jmc
            self._apply_code_stepping_settings()

        self.send_response(request)

    # PyDevd protocol event handlers

    @pydevd_events.handler(pydevd_comm.CMD_INPUT_REQUESTED)
    def on_pydevd_input_requested(self, seq, args):
        '''
        no-op: if stdin is requested, right now the user is expected to enter
        text in the terminal and the debug adapter doesn't really do anything
        (although in the future it could see that stdin is being requested and
        redirect any evaluation request to stdin).
        '''

    @pydevd_events.handler(pydevd_comm.CMD_THREAD_CREATE)
    def on_pydevd_thread_create(self, seq, args):
        # If this is the first thread reported, report process creation
        # as well.
        with self.is_process_created_lock:
            if not self.is_process_created:
                self.is_process_created = True
                self.send_process_event(self.start_reason)

        xml = self.parse_xml_response(args)
        try:
            name = unquote(xml.thread['name'])
        except KeyError:
            name = None
        if not is_debugger_internal_thread(name):
            with self.new_thread_lock:
                pyd_tid = xml.thread['id']
                # Any internal pydevd or ptvsd threads will be ignored
                # everywhere
                try:
                    tid = self.thread_map.to_vscode(pyd_tid,
                                                    autogen=False)
                except KeyError:
                    tid = self.thread_map.to_vscode(pyd_tid,
                                                    autogen=True)
                    self.send_event('thread', reason='started', threadId=tid)

    @pydevd_events.handler(pydevd_comm.CMD_THREAD_KILL)
    def on_pydevd_thread_kill(self, seq, args):
        # TODO: docstring
        pyd_tid = args.strip()
        try:
            vsc_tid = self.thread_map.to_vscode(pyd_tid, autogen=False)
        except KeyError:
            pass
        else:
            self.thread_map.remove(pyd_tid, vsc_tid)
            self.send_event('thread', reason='exited', threadId=vsc_tid)

    @pydevd_events.handler(pydevd_comm.CMD_THREAD_SUSPEND)
    @async_handler
    def on_pydevd_thread_suspend(self, seq, args):
        # TODO: docstring
        xml = self.parse_xml_response(args)
        pyd_tid = xml.thread['id']
        reason = int(xml.thread['stop_reason'])
        STEP_REASONS = {
                pydevd_comm.CMD_STEP_INTO,
                pydevd_comm.CMD_STEP_OVER,
                pydevd_comm.CMD_STEP_RETURN,
                pydevd_comm.CMD_STEP_INTO_MY_CODE,
        }
        EXCEPTION_REASONS = {
            pydevd_comm.CMD_STEP_CAUGHT_EXCEPTION,
            pydevd_comm.CMD_ADD_EXCEPTION_BREAK
        }

        # This is needed till https://github.com/Microsoft/ptvsd/issues/477
        # is done. Remove this after adding the appropriate pydevd commands to
        # do step over and step out
        xframes = list(xml.thread.frame)
        xframe = xframes[0]
        filepath = unquote(xframe['file'])
        if reason in STEP_REASONS or reason in EXCEPTION_REASONS:
            if not self._should_debug(filepath):
                self.pydevd_notify(pydevd_comm.CMD_THREAD_RUN, pyd_tid)
                return

        # NOTE: We should add the thread to VSC thread map only if the
        # thread is seen here for the first time in 'attach' scenario.
        # If we are here in 'launch' scenario and we get KeyError then
        # there is an issue in reporting of thread creation.
        autogen = self.start_reason == 'attach'
        vsc_tid = self.thread_map.to_vscode(pyd_tid, autogen=autogen)

        with self.stack_traces_lock:
            self.stack_traces[pyd_tid] = list(xml.thread.frame)

        description = None
        text = None
        if reason in STEP_REASONS:
            reason = 'step'
        elif reason in EXCEPTION_REASONS:
            reason = 'exception'
        elif reason == pydevd_comm.CMD_SET_BREAK:
            reason = 'breakpoint'
        else:
            reason = 'pause'

        # For exception cases both raise and uncaught, pydevd adds a
        # __exception__ object to the top most frame. Extracting the
        # exception name and description from that frame gives accurate
        # exception information.
        if reason == 'exception':
            # Get exception info from frame
            try:
                pyd_fid = xframe['id']
                cmdargs = '{}\t{}\tFRAME\t__exception__'.format(pyd_tid,
                                                                pyd_fid)
                cmdid = pydevd_comm.CMD_GET_VARIABLE
                _, _, resp_args = yield self.pydevd_request(cmdid, cmdargs)
                xml = self.parse_xml_response(resp_args)
                text = unquote(xml.var[1]['type'])
                description = unquote(xml.var[1]['value'])
                frame_data = []
                for f in xframes:
                    file_path = unquote(f['file'])
                    if not self.internals_filter.is_internal_path(file_path):
                        line_no = int(f['line'])
                        func_name = unquote(f['name'])
                        if _util.is_py34():
                            # NOTE: In 3.4.* format_list requires the text
                            # to be passed in the tuple list.
                            line_text = _util.get_line_for_traceback(file_path,
                                                                     line_no)
                            frame_data.append((file_path, line_no,
                                               func_name, line_text))
                        else:
                            frame_data.append((file_path, line_no,
                                               func_name, None))
                stack = ''.join(traceback.format_list(frame_data))
                source = unquote(xframe['file'])
                if self.internals_filter.is_internal_path(source):
                    source = None
            except Exception:
                text = 'BaseException'
                description = 'exception: no description'
                stack = None
                source = None

            with self.active_exceptions_lock:
                self.active_exceptions[pyd_tid] = ExceptionInfo(text,
                                                                description,
                                                                stack,
                                                                source)

        self.send_event(
            'stopped',
            reason=reason,
            threadId=vsc_tid,
            text=text,
            description=description)

    @pydevd_events.handler(pydevd_comm.CMD_THREAD_RUN)
    def on_pydevd_thread_run(self, seq, args):
        # TODO: docstring
        pyd_tid, _ = args.split('\t')
        pyd_tid = pyd_tid.strip()

        # Stack trace, active exception, all frames, and variables for
        # this thread are now invalid; clear their IDs.
        with self.stack_traces_lock:
            try:
                del self.stack_traces[pyd_tid]
            except KeyError:
                pass

        with self.active_exceptions_lock:
            try:
                del self.active_exceptions[pyd_tid]
            except KeyError:
                pass

        for pyd_fid, vsc_fid in self.frame_map.pairs():
            if pyd_fid[0] == pyd_tid:
                self.frame_map.remove(pyd_fid, vsc_fid)

        for pyd_var, vsc_var in self.var_map.pairs():
            if pyd_var[0] == pyd_tid:
                self.var_map.remove(pyd_var, vsc_var)

        try:
            vsc_tid = self.thread_map.to_vscode(pyd_tid, autogen=False)
        except KeyError:
            pass
        else:
            self.send_event('continued', threadId=vsc_tid)

    @pydevd_events.handler(pydevd_comm.CMD_SEND_CURR_EXCEPTION_TRACE)
    def on_pydevd_send_curr_exception_trace(self, seq, args):
        # TODO: docstring
        pass

    @pydevd_events.handler(pydevd_comm.CMD_SEND_CURR_EXCEPTION_TRACE_PROCEEDED)
    def on_pydevd_send_curr_exception_trace_proceeded(self, seq, args):
        # TODO: docstring
        pyd_tid = args.strip()
        with self.active_exceptions_lock:
            try:
                del self.active_exceptions[pyd_tid]
            except KeyError:
                pass

    @pydevd_events.handler(pydevd_comm.CMD_WRITE_TO_CONSOLE)
    def on_pydevd_cmd_write_to_console2(self, seq, args):
        """Handle console output"""
        xml = self.parse_xml_response(args)
        ctx = xml.io['ctx']
        category = 'stdout' if ctx == '1' else 'stderr'
        content = unquote(xml.io['s'])
        self.send_event('output', category=category, output=content)<|MERGE_RESOLUTION|>--- conflicted
+++ resolved
@@ -1214,10 +1214,7 @@
         self.loop = None
         self.event_loop_thread = None
         self.bkpoints = None
-<<<<<<< HEAD
         self.exception_bkpoints = None
-=======
->>>>>>> a644d6d9
 
         # debugger state
         self.is_process_created = False
@@ -2058,19 +2055,10 @@
     def re_build_breakpoints(self):
         if self.bkpoints is None:
             return
-<<<<<<< HEAD
         print('1.re_build_breakpoints')
-        for i in self.on_setBreakpoints(None, self.bkpoints):
-            print('2.re_build_breakpoints')
-            pass
-        print('3.re_build_breakpoints')
-        for i in self.on_setExceptionBreakpoints(None, self.exception_bkpoints):
-            print('4.re_build_breakpoints')
-            pass
+        self.on_setBreakpoints(None, self.bkpoints)
+        self.on_setExceptionBreakpoints(None, self.exception_bkpoints)
         print('5.re_build_breakpoints')
-=======
-        self.on_setBreakpoints(None, self.bkpoints)
->>>>>>> a644d6d9
 
     @async_handler
     def on_setBreakpoints(self, request, args):
