--- conflicted
+++ resolved
@@ -80,27 +80,7 @@
                                      breakpoints=breakpoints)
             req_launch_attach.wait()
 
-<<<<<<< HEAD
-            # wait for web server start by looking for
-            # server url
-            count = 0
-            path = None
-            while path is None and count < 10:
-                outevent = session.get_awaiter_for_event('output')
-                outevent.wait(timeout=3.0)
-                events = self.find_events(
-                    session.received, 'output')
-                count += 1
-                for e in events:
-                    matches = re.findall(re_link, e.body['output'])
-                    if len(matches) > 0 and len(matches[0]) > 0 and \
-                        len(matches[0][0].strip()) > 0:
-                        path = matches[0][0]
-                        break
-
-=======
             path = self._wait_for_server_url(session)
->>>>>>> 3d537533
             # Give web server some time for finish writing output
             time.sleep(1)
 
@@ -229,27 +209,7 @@
                                      excbreakpoints=excbreakpoints)
             req_launch_attach.wait()
 
-<<<<<<< HEAD
-            # wait for web server start by looking for
-            # server url
-            count = 0
-            base_path = None
-            while base_path is None and count < 10:
-                outevent = session.get_awaiter_for_event('output')
-                outevent.wait(timeout=3.0)
-                events = self.find_events(
-                    session.received, 'output')
-                count += 1
-                for e in events:
-                    matches = re.findall(re_link, e.body['output'])
-                    if len(matches) > 0 and len(matches[0]) > 0 and \
-                        len(matches[0][0].strip()) > 0:
-                        base_path = matches[0][0]
-                        break
-
-=======
             base_path = self._wait_for_server_url(session)
->>>>>>> 3d537533
             # Give web server some time for finish writing output
             time.sleep(1)
 
@@ -336,27 +296,7 @@
                                      excbreakpoints=excbreakpoints)
             req_launch_attach.wait()
 
-<<<<<<< HEAD
-            # wait for web server start by looking for
-            # server url
-            count = 0
-            base_path = None
-            while base_path is None and count < 10:
-                outevent = session.get_awaiter_for_event('output')
-                outevent.wait(timeout=3.0)
-                events = self.find_events(
-                    session.received, 'output')
-                count += 1
-                for e in events:
-                    matches = re.findall(re_link, e.body['output'])
-                    if len(matches) > 0 and len(matches[0]) > 0 and \
-                        len(matches[0][0].strip()) > 0:
-                        base_path = matches[0][0]
-                        break
-
-=======
             base_path = self._wait_for_server_url(session)
->>>>>>> 3d537533
             # Give web server some time for finish writing output
             time.sleep(1)
 
