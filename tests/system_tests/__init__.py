import contextlib
import os
import ptvsd
import signal
import sys
import time
import traceback
import unittest

from collections import namedtuple
from ptvsd.socket import Address
from tests.helpers.debugadapter import DebugAdapter, wait_for_port_to_free
from tests.helpers.debugclient import EasyDebugClient as DebugClient, ConnectionTimeoutError # noqa
from tests.helpers.message import assert_is_subset
from tests.helpers.script import find_line
from tests.helpers.threading import get_locked_and_waiter
from tests.helpers.workspace import Workspace, PathEntry
from tests.helpers.vsc import parse_message, VSCMessages, Response, Event


ROOT = os.path.dirname(os.path.dirname(ptvsd.__file__))
<<<<<<< HEAD
PORT = 9877
=======
PORT = 9879
>>>>>>> 4ab79206
CONNECT_TIMEOUT = 3.0
DELAY_WAITING_FOR_SOCKETS = 1.0

DebugInfo = namedtuple('DebugInfo', 'host port starttype argv filename modulename env cwd attachtype')  # noqa
DebugInfo.__new__.__defaults__ = ('localhost', PORT, 'launch', []) + ((None, ) * (len(DebugInfo._fields) - 4))  # noqa


Debugger = namedtuple('Debugger', 'session adapter')


class ANYType(object):
    def __repr__(self):
        return 'ANY'


ANY = ANYType()  # noqa


def _match_value(value, expected, allowextra=True):
    if expected is ANY:
        return True

    if isinstance(expected, dict):  # TODO: Support any mapping?
        if not isinstance(value, dict):
            return False
        if not allowextra and sorted(value) != sorted(expected):
            return False
        for key, val in expected.items():
            if key not in value:
                return False
            if not _match_value(value[key], val):
                return False
        return True
    elif isinstance(expected, str):  # str is a special case of sequence.
        if not isinstance(value, str):
            return False
        return value == expected
    elif isinstance(expected, (list, tuple)):  # TODO: Support any sequence?
        if not isinstance(value, (list, tuple)):
            return False
        if not allowextra and len(value) < len(expected):
            return False
        for val, exp in zip(value, expected):
            if not _match_value(val, exp):
                return False
        return True
    else:
        return value == expected


def _match_event(msg, event, **body):
    if msg.type != 'event':
        return False
    if msg.event != event:
        return False
    return _match_value(msg.body, body)


def _get_version(received, actual=ptvsd.__version__):
    version = actual
    for msg in received:
        if _match_event(msg, 'output', data={'version': ANY}):
            if msg.body['data']['version'] != actual:
                version = '0+unknown'
            break
    return version


def _find_events(received, event, **body):
    for i, msg in enumerate(received):
        if _match_event(msg, event, **body):
            yield i, msg


def _strip_messages(received, match_msg):
    msgs = iter(received)
    for msg in msgs:
        if match_msg(msg):
            break
        yield msg
    stripped = 1
    for msg in msgs:
        if match_msg(msg):
            stripped += 1
        else:
            yield msg._replace(seq=msg.seq - stripped)


def _strip_exit(received):
    def match(msg):
        if _match_event(msg, 'exited'):
            return True
        if _match_event(msg, 'terminated'):
            return True
        if _match_event(msg, 'thread', reason=u'exited'):
            return True
        return False
    return _strip_messages(received, match)


def _strip_output_event(received, output):
    matched = False

    def match(msg):
        if matched:
            return False
        else:
            return _match_event(msg, 'output', output=output)
    return _strip_messages(received, match)


def _strip_newline_output_events(received):
    def match(msg):
        return _match_event(msg, 'output', output=u'\n')
    return _strip_messages(received, match)


def _strip_pydevd_output(out):
    # TODO: Leave relevant lines from before the marker?
    pre, sep, out = out.partition(
        'pydev debugger: starting' + os.linesep + os.linesep)
    return out if sep else pre


def lifecycle_handshake(session, command='launch', options=None,
                        breakpoints=None, excbreakpoints=None,
                        threads=False):
    with session.wait_for_event('initialized'):
        req_initialize = session.send_request(
            'initialize',
            adapterID='spam',
        )
    req_command = session.send_request(command, **options or {})
    req_threads = session.send_request('threads') if threads else None

    reqs_bps = []
    reqs_exc = []
    for req in breakpoints or ():
        reqs_bps.append(
            session.send_request('setBreakpoints', **req))
    for req in excbreakpoints or ():
        reqs_bps.append(
            session.send_request('setExceptionBreakpoints', **req))

    req_done = session.send_request('configurationDone')
    return (req_initialize, req_command, req_done,
            reqs_bps, reqs_exc, req_threads)


class TestsBase(object):

    @property
    def workspace(self):
        try:
            return self._workspace
        except AttributeError:
            self._workspace = Workspace()
            self.addCleanup(self._workspace.cleanup)
            return self._workspace

    @property
    def pathentry(self):
        try:
            return self._pathentry
        except AttributeError:
            self._pathentry = PathEntry()
            self.addCleanup(self._pathentry.cleanup)
            self._pathentry.install()
            return self._pathentry

    def enable_verbose(self):
        DebugAdapter.VERBOSE = True

    def write_script(self, name, content):
        return self.workspace.write_python_script(name, content=content)

    def write_debugger_script(self, filename, port, run_as):
        cwd = os.getcwd()
        kwargs = {
            'filename': filename,
            'port_num': port,
            'debug_id': None,
            'debug_options': None,
            'run_as': run_as,
        }
        return self.write_script('debugger.py', """
            import sys
            sys.path.insert(0, {!r})
            from ptvsd.debugger import debug
            debug(
                {filename!r},
                {port_num!r},
                {debug_id!r},
                {debug_options!r},
                {run_as!r},
            )
            """.format(cwd, **kwargs))


class LifecycleTestsBase(TestsBase, unittest.TestCase):
    @contextlib.contextmanager
    def _start_debugging(self, debug_info):
        """This isn't the cleanest bit of code. However It
        provides the following functionality:
        1. Ability to properly dispose resources.
        2. Ability to uniquely identify connection errors.
        3. Easy & simple way to to launch the debugger in various configs.
        4. When errors are raised, include session messages in error."""

        addr = Address('localhost', debug_info.port)
        cwd = debug_info.cwd
        env = debug_info.env
        wait_for_port_to_free(debug_info.port)

        def _kill_proc(pid):
            """If debugger does not end gracefully, then kill proc and
            wait for socket connections to die out."""
            try:
                os.kill(pid, signal.SIGKILL)
            except Exception:
                pass
<<<<<<< HEAD
            time.sleep(1) # wait for socket connections to die out. # noqa

        def _close_resources(adapter, session, editor):
=======
            time.sleep(1)  # wait for socket connections to die out.

        def _wrap_and_reraise(session, ex, exc_type, exc_value, exc_traceback):
            """If we have connetion errors, then re-raised wrapped in
            ConnectionTimeoutError. If using py3, then chain exceptions so
            we do not loose the original exception, else try hack approach
            for py27."""
            messages = []
            formatted_ex = ''.join(traceback.format_exception(exc_type, exc_value, exc_traceback)) # noqa
>>>>>>> 4ab79206
            try:
                adapter = editor._adapter if adapter is None else adapter
                _kill_proc(adapter.pid)
            except Exception:
                pass
            try:
                session.close()
            except Exception:
                pass

<<<<<<< HEAD
        def _wrap_and_reraise(ex, messages):
            """If we have connetion errors, then re-raised wrapped in
            ConnectionTimeoutError. If using py3, then chain exceptions so
            we do not loose the original exception, else try hack approach
            for py27."""
            messages = []
            exc_type, exc_value, exc_traceback = sys.exc_info()
            formatted_ex = ''.join(traceback.format_exception(exc_type, exc_value, exc_traceback)) # noqa
            messages = os.linesep.join(messages)
            try:
                if isinstance(ex, ConnectionTimeoutError):
                    exec_statement = "raise ConnectionTimeoutError(messages) from ex" # noqa
                else:
                    exec_statement = "raise Exception(messages) from ex"
                exec(exec_statement, globals(), locals())
            except SyntaxError:
                # This happens when using py27.
                message = messages + os.linesep + formatted_ex
                if isinstance(ex, ConnectionTimeoutError):
                    exec_statement = "raise ConnectionTimeoutError(message)" # noqa
                else:
                    exec_statement = "raise Exception(message)" # noqa
                exec(exec_statement, globals(), locals())

        def _handle_exception(ex, adapter, session, editor):
            try:
                messages = [str(msg) for msg in
                            _strip_newline_output_events(session.received)]
            except Exception:
                messages = ''

            _close_resources(adapter, session, editor)
            _wrap_and_reraise(ex, messages)

        adapter = None
        editor = None
        session = None
=======
            fmt = {
                "sep": os.linesep,
                "messages": os.linesep.join(messages),
                "error": ''.join(traceback.format_exception_only(exc_type, exc_value)) # noqa
            }
            message = """

Session Messages:
-----------------
%(messages)s

Original Error:
---------------
%(error)s""" % fmt

            try:
                # Chain the original exception for py3.
                exec('raise Exception(message) from ex', globals(), locals())
            except SyntaxError:
                # This happens when using py27.
                message = message + os.linesep + formatted_ex
                exec("raise Exception(message)", globals(), locals())

        def _handle_exception(ex, adapter, session):
            exc_type, exc_value, exc_traceback = sys.exc_info()
            _kill_proc(adapter.pid)
            _wrap_and_reraise(session, ex, exc_type, exc_value, exc_traceback)
>>>>>>> 4ab79206

        if debug_info.attachtype == 'import' and \
            debug_info.modulename is not None:
            argv = debug_info.argv
            with DebugAdapter.start_wrapper_module(
                    debug_info.modulename,
                    argv,
                    env=env,
                    cwd=cwd) as adapter:
                with DebugClient() as editor:
                    try:
                        session = editor.attach_socket(addr, adapter)
                        time.sleep(DELAY_WAITING_FOR_SOCKETS)
                        yield Debugger(session=session, adapter=adapter)
                        adapter.wait()
                    except Exception as ex:
                        _handle_exception(ex, adapter, session, editor)
        elif debug_info.attachtype == 'import' and \
            debug_info.starttype == 'attach' and \
            debug_info.filename is not None:
            argv = debug_info.argv
            with DebugAdapter.start_embedded(
                    addr,
                    debug_info.filename,
                    argv=argv,
                    env=env,
                    cwd=cwd) as adapter:
                with DebugClient() as editor:
                    try:
                        session = editor.attach_socket(addr, adapter)
                        time.sleep(DELAY_WAITING_FOR_SOCKETS)
                        yield Debugger(session=session, adapter=adapter)
                        adapter.wait()
                    except Exception as ex:
                        _handle_exception(ex, adapter, session, editor)
        elif debug_info.starttype == 'attach':
            if debug_info.modulename is None:
                name = debug_info.filename
                kind = 'script'
            else:
                name = debug_info.modulename
                kind = 'module'
            argv = debug_info.argv
            with DebugAdapter.start_for_attach(
                    addr,
                    name=name,
                    extra=argv,
                    kind=kind,
                    env=env,
                    cwd=cwd) as adapter:
                with DebugClient() as editor:
                    time.sleep(DELAY_WAITING_FOR_SOCKETS)
                    try:
                        session = editor.attach_socket(addr, adapter)
                        yield Debugger(session=session, adapter=adapter)
                        adapter.wait()
                    except Exception as ex:
                        _handle_exception(ex, adapter, session, editor)
        else:
            if debug_info.filename is None:
                argv = ['-m', debug_info.modulename] + debug_info.argv
            else:
                argv = [debug_info.filename] + debug_info.argv
            with DebugClient(
                    port=debug_info.port,
                    connecttimeout=CONNECT_TIMEOUT) as editor:
                time.sleep(DELAY_WAITING_FOR_SOCKETS)
                try:
                    adapter, session = editor.host_local_debugger(
                        argv, cwd=cwd, env=env)
                    yield Debugger(session=session, adapter=adapter)
                    adapter.wait()
                except Exception as ex:
                    _handle_exception(ex, adapter, session, editor)

    @contextlib.contextmanager
    def start_debugging(self, debug_info, connection_retry_count=2):
        """Wrapper around start_debugging, to allow retryies if we have
        a ConnectionTimeoutError (happens rarely when running tests)."""
        for i in range(connection_retry_count + 1):
            try:
                with self._start_debugging(debug_info) as result:
                    yield result
                return
            except ConnectionTimeoutError:
                if i == connection_retry_count:
                    raise
                else:
                    # Wait for any pending connections to close.
                    time.sleep(1 * (i+1))

    @property
    def messages(self):
        try:
            return self._messages
        except AttributeError:
            self._messages = VSCMessages()
            return self._messages

    def create_source_file(self, file_name, source):
        return self.write_script(file_name, source)

    def find_line(self, filepath, label):
        with open(filepath) as scriptfile:
            script = scriptfile.read()
        return find_line(script, label)

    def reset_seq(self, responses):
        for i, msg in enumerate(responses):
            responses[i] = msg._replace(seq=i)

    def find_events(self, responses, event, body_contents={}):
        def is_subset(body):
            try:
                assert_is_subset(body, body_contents)
                return True
            except Exception:
                return False
        return list(resp
                    for resp in responses
                    if (isinstance(resp, Event) and resp.event == event and
                        is_subset(resp.body)))

    def find_responses(self, responses, command, condition=lambda x: True):
        return list(
            response for response in responses
            if isinstance(response, Response) and
            response.command == command and
            condition(response.body))

    def remove_messages(self, responses, messages):
        for msg in messages:
            responses.remove(msg)

    def new_response(self, *args, **kwargs):
        return self.messages.new_response(*args, **kwargs)

    def new_event(self, *args, **kwargs):
        return self.messages.new_event(*args, **kwargs)

    def _wait_for_started(self):
        lock, wait = get_locked_and_waiter()

        # TODO: There's a race with the initial "output" event.
        def handle_msg(msg):
            if msg.type != 'event':
                return False
            if msg.event != 'output':
                return False
            lock.release()
            return True

        handlers = [
            (handle_msg, "event 'output'"),
        ]
        return handlers, (lambda: wait(reason="event 'output'"))

    def assert_received(self, received, expected):
        from tests.helpers.message import assert_messages_equal
        received = [parse_message(msg) for msg in received]
        expected = [parse_message(msg) for msg in expected]
        assert_messages_equal(received, expected)

    def assert_contains(self, received, expected):
        from tests.helpers.message import assert_contains_messages
        received = [parse_message(msg) for msg in received]
        expected = [parse_message(msg) for msg in expected]
        assert_contains_messages(received, expected)

    def assert_message_is_subset(self, received, expected):
        from tests.helpers.message import assert_is_subset
        received = parse_message(received)
        expected = parse_message(expected)
        assert_is_subset(received, expected)

    def assert_is_subset(self, received, expected):
        from tests.helpers.message import assert_is_subset
        assert_is_subset(received, expected)

    def new_version_event(self, received):
        version = _get_version(received)
        return self.new_event(
            'output',
            category='telemetry',
            output='ptvsd',
            data={'version': version},
        )<|MERGE_RESOLUTION|>--- conflicted
+++ resolved
@@ -19,11 +19,7 @@
 
 
 ROOT = os.path.dirname(os.path.dirname(ptvsd.__file__))
-<<<<<<< HEAD
 PORT = 9877
-=======
-PORT = 9879
->>>>>>> 4ab79206
 CONNECT_TIMEOUT = 3.0
 DELAY_WAITING_FOR_SOCKETS = 1.0
 
@@ -245,11 +241,6 @@
                 os.kill(pid, signal.SIGKILL)
             except Exception:
                 pass
-<<<<<<< HEAD
-            time.sleep(1) # wait for socket connections to die out. # noqa
-
-        def _close_resources(adapter, session, editor):
-=======
             time.sleep(1)  # wait for socket connections to die out.
 
         def _wrap_and_reraise(session, ex, exc_type, exc_value, exc_traceback):
@@ -259,7 +250,6 @@
             for py27."""
             messages = []
             formatted_ex = ''.join(traceback.format_exception(exc_type, exc_value, exc_traceback)) # noqa
->>>>>>> 4ab79206
             try:
                 adapter = editor._adapter if adapter is None else adapter
                 _kill_proc(adapter.pid)
@@ -270,45 +260,6 @@
             except Exception:
                 pass
 
-<<<<<<< HEAD
-        def _wrap_and_reraise(ex, messages):
-            """If we have connetion errors, then re-raised wrapped in
-            ConnectionTimeoutError. If using py3, then chain exceptions so
-            we do not loose the original exception, else try hack approach
-            for py27."""
-            messages = []
-            exc_type, exc_value, exc_traceback = sys.exc_info()
-            formatted_ex = ''.join(traceback.format_exception(exc_type, exc_value, exc_traceback)) # noqa
-            messages = os.linesep.join(messages)
-            try:
-                if isinstance(ex, ConnectionTimeoutError):
-                    exec_statement = "raise ConnectionTimeoutError(messages) from ex" # noqa
-                else:
-                    exec_statement = "raise Exception(messages) from ex"
-                exec(exec_statement, globals(), locals())
-            except SyntaxError:
-                # This happens when using py27.
-                message = messages + os.linesep + formatted_ex
-                if isinstance(ex, ConnectionTimeoutError):
-                    exec_statement = "raise ConnectionTimeoutError(message)" # noqa
-                else:
-                    exec_statement = "raise Exception(message)" # noqa
-                exec(exec_statement, globals(), locals())
-
-        def _handle_exception(ex, adapter, session, editor):
-            try:
-                messages = [str(msg) for msg in
-                            _strip_newline_output_events(session.received)]
-            except Exception:
-                messages = ''
-
-            _close_resources(adapter, session, editor)
-            _wrap_and_reraise(ex, messages)
-
-        adapter = None
-        editor = None
-        session = None
-=======
             fmt = {
                 "sep": os.linesep,
                 "messages": os.linesep.join(messages),
@@ -336,7 +287,6 @@
             exc_type, exc_value, exc_traceback = sys.exc_info()
             _kill_proc(adapter.pid)
             _wrap_and_reraise(session, ex, exc_type, exc_value, exc_traceback)
->>>>>>> 4ab79206
 
         if debug_info.attachtype == 'import' and \
             debug_info.modulename is not None:
