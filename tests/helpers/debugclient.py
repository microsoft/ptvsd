--- conflicted
+++ resolved
@@ -201,17 +201,13 @@
         self._tb_ex = None
 
         def run():
-<<<<<<< HEAD
             try:
-                self._session = DebugSession.create_server(addr, **kwargs)
+                self._session = self.SESSION.create_server(addr, **kwargs)
             except Exception as ex:
                 # Capture ex so notify reason to calling code.
                 self._tb_ex = traceback.format_exc()
                 self._caught_ex = ex
 
-=======
-            self._session = self.SESSION.create_server(addr, **kwargs)
->>>>>>> 4ab79206
         t = new_hidden_thread(
             target=run,
             name='test.client',
